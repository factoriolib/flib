--- conflicted
+++ resolved
@@ -293,10 +293,6 @@
     return
   end
 
-<<<<<<< HEAD
-  if game.tick - wip.request_tick <= request_timeout_ticks then
-    return
-=======
   if game.tick - wip.request_tick > request_timeout_ticks then
     local request = wip.last_batch_end
     if not request then
@@ -309,7 +305,6 @@
     wip.requests = {}
     request_next_batch(data)
     update_gui(data)
->>>>>>> 57d36897
   end
 
   local request = wip.last_batch_start
