--- conflicted
+++ resolved
@@ -1,10 +1,6 @@
 {
   "name": "flib",
-<<<<<<< HEAD
   "version": "99.99.0",
-=======
-  "version": "0.14.3",
->>>>>>> 57d36897
   "title": "Factorio Library",
   "author": "raiguard, Optera, justarandomgeek, Nexela",
   "contact": "https://github.com/factoriolib/flib",
