--- conflicted
+++ resolved
@@ -1,22 +1,13 @@
 {
   "name": "flib",
-<<<<<<< HEAD
   "version": "99.99.0",
-=======
-  "version": "0.13.0",
->>>>>>> 15aefdf3
   "title": "Factorio Library",
   "author": "raiguard, Optera, justarandomgeek, Nexela",
   "contact": "https://github.com/factoriolib/flib",
   "homepage": "https://github.com/factoriolib/flib",
   "description": "A set of high-quality, commonly-used utilities for creating Factorio mods.",
-<<<<<<< HEAD
   "factorio_version": "1.2",
   "dependencies": [ "base >= 1.2.0" ],
-=======
-  "factorio_version": "1.1",
-  "dependencies": [ "base >= 1.1.80" ],
->>>>>>> 15aefdf3
   "package": {
     "git_publish_branch": "master",
     "ignore": [ "crowdin.yml", "imgui.ini", "stylua.toml", "tests" ],
